--- conflicted
+++ resolved
@@ -94,15 +94,10 @@
                 _LOGGER.debug("Updated last boiler temperature to %.1f°C", boiler.temperature)
 
         # State transitions for PWM
-<<<<<<< HEAD
         if self._state != PWMState.ON and self._duty_cycle[0] >= HEATER_STARTUP_TIMEFRAME and (elapsed >= self._duty_cycle[1] or self._state == PWMState.IDLE):
             if self._first_duty_cycle_start is None:
                 self._first_duty_cycle_start = monotonic()
 
-=======
-        if self._state != PWMState.ON and self._duty_cycle[0] >= HEATER_STARTUP_TIMEFRAME and (
-                elapsed >= self._duty_cycle[1] or self._state == PWMState.IDLE):
->>>>>>> 4d6bca4d
             if self._cycles >= self._max_cycles:
                 _LOGGER.info("Reached max cycles per hour, preventing new duty cycle.")
                 return
