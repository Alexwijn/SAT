"""Adds config flow for SAT."""
import asyncio
import logging
from typing import Any

import voluptuous as vol
from homeassistant import config_entries
from homeassistant.components.binary_sensor import DOMAIN as BINARY_SENSOR_DOMAIN, BinarySensorDeviceClass
from homeassistant.components.climate import DOMAIN as CLIMATE_DOMAIN, ATTR_HVAC_MODE, HVACMode, SERVICE_SET_HVAC_MODE
from homeassistant.components.dhcp import DhcpServiceInfo
from homeassistant.components.input_boolean import DOMAIN as INPUT_BOOLEAN_DOMAIN
from homeassistant.components.sensor import DOMAIN as SENSOR_DOMAIN, SensorDeviceClass
from homeassistant.components.switch import DOMAIN as SWITCH_DOMAIN
from homeassistant.components.valve import DOMAIN as VALVE_DOMAIN
from homeassistant.components.weather import DOMAIN as WEATHER_DOMAIN
from homeassistant.config_entries import ConfigEntry
from homeassistant.const import ATTR_ENTITY_ID
from homeassistant.core import callback
from homeassistant.helpers import selector, entity_registry
from homeassistant.helpers.selector import SelectSelectorMode
from homeassistant.helpers.service_info.mqtt import MqttServiceInfo
from pyotgw import OpenThermGateway
from voluptuous import UNDEFINED

from . import SatDataUpdateCoordinatorFactory
from .const import *
from .coordinator import SatDataUpdateCoordinator
<<<<<<< HEAD
from .helpers import calculate_default_maximum_setpoint, snake_case
=======
from .manufacturer import ManufacturerFactory, MANUFACTURERS
>>>>>>> 95cfc3b3
from .overshoot_protection import OvershootProtection
from .validators import valid_serial_device

DEFAULT_NAME = "Living Room"

_LOGGER = logging.getLogger(__name__)


class SatFlowHandler(config_entries.ConfigFlow, domain=DOMAIN):
    """Config flow for SAT."""
    VERSION = 10
    MINOR_VERSION = 0

    calibration = None
    previous_hvac_mode = None
    overshoot_protection_value = None

    def __init__(self):
        """Initialize."""
        self.data = {}
        self.errors = {}
        self.config_entry = None

    @staticmethod
    @callback
    def async_get_options_flow(config_entry: ConfigEntry):
        return SatOptionsFlowHandler(config_entry)

    @callback
    def async_remove(self) -> None:
        if self.calibration is not None:
            self.calibration.cancel()

    async def async_step_user(self, _user_input: dict[str, Any] | None = None):
        """Handle user flow."""
        menu_options = [
            "mosquitto",
            "esphome",
            "serial",
            "switch"
        ]

        if self.show_advanced_options:
            menu_options.append("simulator")

        return self.async_show_menu(step_id="user", menu_options=menu_options)

    async def async_step_dhcp(self, discovery_info: DhcpServiceInfo):
        """Handle dhcp discovery."""
        _LOGGER.debug("Discovered OTGW at [socket://%s]", discovery_info.hostname)
        self.data[CONF_DEVICE] = f"socket://{discovery_info.hostname}:25238"

        # abort if we already have exactly this gateway id/host
        # reload the integration if the host got updated
        await self.async_set_unique_id(discovery_info.hostname)
        self._abort_if_unique_id_configured(updates=self.data)

        return await self.async_step_serial()

    async def async_step_mqtt(self, discovery_info: MqttServiceInfo):
        """Handle mqtt discovery."""
        _LOGGER.debug("Discovered MQTT at [mqtt://%s]", discovery_info.topic)

        # Mapping topic prefixes to handler methods and device IDs
        topic_mapping = {
            "ems-esp/": (MODE_MQTT_EMS, "ems-esp", self.async_step_mosquitto_ems),
            "OTGW/": (MODE_MQTT_OPENTHERM, discovery_info.topic[11:], self.async_step_mosquitto_opentherm),
        }

        # Check for matching prefix and handle appropriately
        for prefix, (mode, device_id, step_method) in topic_mapping.items():
            if discovery_info.topic.startswith(prefix):
                _LOGGER.debug("Identified gateway type %s: %s", mode[5:], device_id)
                self.data[CONF_MODE] = mode
                self.data[CONF_DEVICE] = device_id

                # Abort if the gateway is already registered, reload if necessary
                await self.async_set_unique_id(device_id)
                self._abort_if_unique_id_configured(updates=self.data)

                return await step_method()

        _LOGGER.error("Unsupported MQTT topic format: %s", discovery_info.topic)
        return self.async_abort(reason="unsupported_gateway")

    async def async_step_mosquitto(self, _user_input: dict[str, Any] | None = None):
        """Entry step to select the MQTT mode and branch to specific setup."""
        if _user_input is not None:
            self.errors = {}
            self.data.update(_user_input)

            if self.data[CONF_MODE] == MODE_MQTT_OPENTHERM:
                return await self.async_step_mosquitto_opentherm()

            if self.data[CONF_MODE] == MODE_MQTT_EMS:
                return await self.async_step_mosquitto_ems()

        return self.async_show_form(
            step_id="mosquitto",
            last_step=False,
            errors=self.errors,
            data_schema=vol.Schema({
                vol.Required(CONF_MODE): selector.SelectSelector(
                    selector.SelectSelectorConfig(
                        mode=SelectSelectorMode.DROPDOWN,
                        options=[
                            selector.SelectOptionDict(value=MODE_MQTT_OPENTHERM, label="OpenTherm Gateway (For advanced boiler control)"),
                            selector.SelectOptionDict(value=MODE_MQTT_EMS, label="EMS-ESP (For Bosch, Junkers, Buderus systems)"),
                        ]
                    )
                ),
            }),
        )

    async def async_step_mosquitto_opentherm(self, _user_input: dict[str, Any] | None = None):
        """Setup specific to OpenTherm Gateway."""
        if _user_input is not None:
            self.data.update(_user_input)

            return await self.async_step_sensors()

        return self._create_mqtt_form("mosquitto_opentherm", "OTGW", "otgw-XXXXXXXXXXXX")

    async def async_step_mosquitto_ems(self, _user_input: dict[str, Any] | None = None):
        """Setup specific to EMS-ESP."""
        if _user_input is not None:
            self.data.update(_user_input)
            self.data[CONF_DEVICE] = "ems-esp"

            return await self.async_step_sensors()

        return self._create_mqtt_form("mosquitto_ems", "ems-esp")

    async def async_step_esphome(self, _user_input: dict[str, Any] | None = None):
        if _user_input is not None:
            self.data.update(_user_input)
            self.data[CONF_MODE] = MODE_ESPHOME

            return await self.async_step_sensors()

        return self.async_show_form(
            step_id="esphome",
            last_step=False,
            data_schema=vol.Schema({
                vol.Required(CONF_NAME, default=DEFAULT_NAME): str,
                vol.Required(CONF_DEVICE, default=self.data.get(CONF_DEVICE)): selector.DeviceSelector(
                    selector.DeviceSelectorConfig(integration="esphome")
                ),
            }),
        )

    async def async_step_serial(self, _user_input: dict[str, Any] | None = None):
        if _user_input is not None:
            self.errors = {}
            self.data.update(_user_input)
            self.data[CONF_MODE] = MODE_SERIAL

            if not valid_serial_device(self.data[CONF_DEVICE]):
                self.errors["base"] = "invalid_device"
                return await self.async_step_serial()

            gateway = OpenThermGateway()

            try:
                connected = await asyncio.wait_for(gateway.connection.connect(port=self.data[CONF_DEVICE]), timeout=5)
            except asyncio.TimeoutError:
                connected = False

            if not connected:
                self.errors["base"] = "connection"
                return await self.async_step_serial()

            await gateway.disconnect()
            return await self.async_step_sensors()

        return self.async_show_form(
            step_id="serial",
            last_step=False,
            errors=self.errors,
            data_schema=vol.Schema({
                vol.Required(CONF_NAME, default=DEFAULT_NAME): str,
                vol.Required(CONF_DEVICE, default=self.data.get(CONF_DEVICE, "socket://otgw.local:25238")): str,
            }),
        )

    async def async_step_switch(self, _user_input: dict[str, Any] | None = None):
        if _user_input is not None:
            self.data.update(_user_input)
            self.data[CONF_MODE] = MODE_SWITCH

            return await self.async_step_sensors()

        return self.async_show_form(
            step_id="switch",
            last_step=False,
            errors=self.errors,
            data_schema=vol.Schema({
                vol.Required(CONF_NAME, default=DEFAULT_NAME): str,
                vol.Required(CONF_DEVICE): selector.EntitySelector(
                    selector.EntitySelectorConfig(domain=[SWITCH_DOMAIN, VALVE_DOMAIN, INPUT_BOOLEAN_DOMAIN])
                ),
                vol.Required(CONF_MINIMUM_SETPOINT, default=50): selector.NumberSelector(
                    selector.NumberSelectorConfig(min=10, max=100, step=1)
                )
            }),
        )

    async def async_step_simulator(self, _user_input: dict[str, Any] | None = None):
        if _user_input is not None:
            self.data.update(_user_input)
            self.data[CONF_MODE] = MODE_SIMULATOR
            self.data[CONF_DEVICE] = f"%s_%s".format(MODE_SIMULATOR, snake_case(_user_input.get(CONF_NAME)))

            return await self.async_step_sensors()

        return self.async_show_form(
            step_id="simulator",
            last_step=False,
            errors=self.errors,
            data_schema=vol.Schema({
                vol.Required(CONF_NAME, default=DEFAULT_NAME): str,
                vol.Required(CONF_SIMULATED_HEATING, default=OPTIONS_DEFAULTS[CONF_SIMULATED_HEATING]): selector.NumberSelector(
                    selector.NumberSelectorConfig(min=1, max=100, step=1)
                ),
                vol.Required(CONF_SIMULATED_COOLING, default=OPTIONS_DEFAULTS[CONF_SIMULATED_COOLING]): selector.NumberSelector(
                    selector.NumberSelectorConfig(min=1, max=100, step=1)
                ),
                vol.Required(CONF_MINIMUM_SETPOINT, default=OPTIONS_DEFAULTS[CONF_MINIMUM_SETPOINT]): selector.NumberSelector(
                    selector.NumberSelectorConfig(min=10, max=100, step=1)
                ),
                vol.Required(CONF_SIMULATED_WARMING_UP, default=OPTIONS_DEFAULTS[CONF_SIMULATED_WARMING_UP]): selector.TimeSelector()
            }),
        )

    async def async_step_reconfigure(self, _user_input: dict[str, Any] | None = None):
        self.config_entry = self.hass.config_entries.async_get_entry(self.context["entry_id"])
        self.data = self.config_entry.data.copy()

        return await self.async_step_sensors()

    async def async_step_sensors(self, _user_input: dict[str, Any] | None = None):
        if self.config_entry is None:
            await self.async_set_unique_id(self.data[CONF_DEVICE], raise_on_progress=False)
            self._abort_if_unique_id_configured()

        if _user_input is not None:
            self.data.update(_user_input)

            if self.data[CONF_MODE] in [MODE_ESPHOME, MODE_MQTT_OPENTHERM, MODE_MQTT_EMS, MODE_SERIAL, MODE_SIMULATOR]:
                return await self.async_step_heating_system()

            return await self.async_step_areas()

        return self.async_show_form(
            last_step=False,
            step_id="sensors",
            data_schema=vol.Schema({
                vol.Required(CONF_INSIDE_SENSOR_ENTITY_ID, default=self.data.get(CONF_INSIDE_SENSOR_ENTITY_ID)): selector.EntitySelector(
                    selector.EntitySelectorConfig(
                        domain=SENSOR_DOMAIN,
                        device_class=[SensorDeviceClass.TEMPERATURE]
                    )
                ),
                vol.Required(CONF_OUTSIDE_SENSOR_ENTITY_ID, default=self.data.get(CONF_OUTSIDE_SENSOR_ENTITY_ID)): selector.EntitySelector(
                    selector.EntitySelectorConfig(
                        multiple=True,
                        domain=[SENSOR_DOMAIN, WEATHER_DOMAIN]
                    )
                ),
                vol.Optional(CONF_HUMIDITY_SENSOR_ENTITY_ID, default=self.data.get(CONF_HUMIDITY_SENSOR_ENTITY_ID, UNDEFINED)): selector.EntitySelector(
                    selector.EntitySelectorConfig(
                        domain=SENSOR_DOMAIN,
                        device_class=[SensorDeviceClass.HUMIDITY]
                    )
                )
            }),
        )

    async def async_step_heating_system(self, _user_input: dict[str, Any] | None = None):
        if _user_input is not None:
            self.data.update(_user_input)

            return await self.async_step_areas()

        return self.async_show_form(
            last_step=False,
            step_id="heating_system",
            data_schema=vol.Schema({
                vol.Required(CONF_HEATING_SYSTEM, default=self.data.get(CONF_HEATING_SYSTEM, OPTIONS_DEFAULTS[CONF_HEATING_SYSTEM])): selector.SelectSelector(
                    selector.SelectSelectorConfig(options=[
                        {"value": HEATING_SYSTEM_RADIATORS, "label": "Radiators"},
                        {"value": HEATING_SYSTEM_HEAT_PUMP, "label": "Heat Pump"},
                        {"value": HEATING_SYSTEM_UNDERFLOOR, "label": "Underfloor"},
                    ])
                )
            })
        )

    async def async_step_areas(self, _user_input: dict[str, Any] | None = None):
        if _user_input is not None:
            self.data.update(_user_input)

            if (await self.async_create_coordinator()).supports_setpoint_management:
                return await self.async_step_calibrate_system()

            return await self.async_step_automatic_gains()

        climate_selector = selector.EntitySelector(selector.EntitySelectorConfig(
            domain=CLIMATE_DOMAIN, multiple=True
        ))

        return self.async_show_form(
            last_step=False,
            step_id="areas",
            data_schema=vol.Schema({
                vol.Optional(CONF_MAIN_CLIMATES, default=self.data.get(CONF_MAIN_CLIMATES, [])): climate_selector,
                vol.Optional(CONF_SECONDARY_CLIMATES, default=self.data.get(CONF_SECONDARY_CLIMATES, [])): climate_selector,
            })
        )

    async def async_step_automatic_gains(self, _user_input: dict[str, Any] | None = None):
        if _user_input is not None:
            self.data.update(_user_input)

            if not self.data[CONF_AUTOMATIC_GAINS]:
                return await self.async_step_pid_controller()

            return await self.async_step_manufacturer()

        return self.async_show_form(
            last_step=False,
            step_id="automatic_gains",
            data_schema=vol.Schema({vol.Required(CONF_AUTOMATIC_GAINS, default=True): bool})
        )

    async def async_step_calibrate_system(self, _user_input: dict[str, Any] | None = None):
        return self.async_show_menu(
            step_id="calibrate_system",
            menu_options=["calibrate", "overshoot_protection", "pid_controller"]
        )

    async def async_step_calibrate(self, _user_input: dict[str, Any] | None = None):
        # Let's see if we have already been configured before
        device_name = self.data[CONF_NAME]
        entities = entity_registry.async_get(self.hass)
        climate_id = entities.async_get_entity_id(CLIMATE_DOMAIN, DOMAIN, device_name.lower())

        async def start_calibration():
            try:
                coordinator = await self.async_create_coordinator()
                await coordinator.async_setup()

                overshoot_protection = OvershootProtection(coordinator, self.data.get(CONF_HEATING_SYSTEM))
                self.overshoot_protection_value = await overshoot_protection.calculate()

                await coordinator.async_will_remove_from_hass()
            except asyncio.TimeoutError:
                _LOGGER.warning("Timed out during overshoot protection calculation.")
            except asyncio.CancelledError:
                _LOGGER.warning("Cancelled overshoot protection calculation.")

        if not self.calibration:
            self.calibration = self.hass.async_create_task(
                start_calibration()
            )

            # Make sure to turn off the existing climate if we found one
            if climate_id is not None:
                self.previous_hvac_mode = self.hass.states.get(climate_id).state
                data = {ATTR_ENTITY_ID: climate_id, ATTR_HVAC_MODE: HVACMode.OFF}
                await self.hass.services.async_call(CLIMATE_DOMAIN, SERVICE_SET_HVAC_MODE, data, blocking=True)

            # Make sure all climate valves are open
            for entity_id in self.data.get(CONF_MAIN_CLIMATES, []) + self.data.get(CONF_SECONDARY_CLIMATES, []):
                data = {ATTR_ENTITY_ID: entity_id, ATTR_HVAC_MODE: HVACMode.HEAT}
                await self.hass.services.async_call(CLIMATE_DOMAIN, SERVICE_SET_HVAC_MODE, data, blocking=True)

            return self.async_show_progress(
                step_id="calibrate",
                progress_task=self.calibration,
                progress_action="calibration",
            )

        if self.overshoot_protection_value is None:
            return self.async_abort(reason="unable_to_calibrate")

        self._enable_overshoot_protection(
            self.overshoot_protection_value
        )

        self.calibration = None
        self.overshoot_protection_value = None

        # Make sure to restore the mode after we are done
        if climate_id is not None:
            data = {ATTR_ENTITY_ID: climate_id, ATTR_HVAC_MODE: self.previous_hvac_mode}
            await self.hass.services.async_call(CLIMATE_DOMAIN, SERVICE_SET_HVAC_MODE, data, blocking=True)

        return self.async_show_progress_done(next_step_id="calibrated")

    async def async_step_calibrated(self, _user_input: dict[str, Any] | None = None):
        return self.async_show_menu(
            step_id="calibrated",
            description_placeholders=self.data,
            menu_options=["calibrate", "finish"],
        )

    async def async_step_overshoot_protection(self, _user_input: dict[str, Any] | None = None):
        if _user_input is not None:
            self._enable_overshoot_protection(
                _user_input[CONF_MINIMUM_SETPOINT]
            )

            return await self.async_step_manufacturer()

        return self.async_show_form(
            last_step=False,
            step_id="overshoot_protection",
            data_schema=vol.Schema({
                vol.Required(CONF_MINIMUM_SETPOINT, default=self.data.get(CONF_MINIMUM_SETPOINT, OPTIONS_DEFAULTS[CONF_MINIMUM_SETPOINT])): selector.NumberSelector(
                    selector.NumberSelectorConfig(min=MINIMUM_SETPOINT, max=MAXIMUM_SETPOINT, step=1, unit_of_measurement="°C")
                ),
            })
        )

    async def async_step_pid_controller(self, _user_input: dict[str, Any] | None = None):
        self.data[CONF_AUTOMATIC_GAINS] = False

        if _user_input is not None:
            self.data.update(_user_input)
            return await self.async_step_manufacturer()

        return self.async_show_form(
            last_step=False,
            step_id="pid_controller",
            data_schema=vol.Schema({
                vol.Required(CONF_PROPORTIONAL, default=self.data.get(CONF_PROPORTIONAL, OPTIONS_DEFAULTS[CONF_PROPORTIONAL])): str,
                vol.Required(CONF_INTEGRAL, default=self.data.get(CONF_INTEGRAL, OPTIONS_DEFAULTS[CONF_INTEGRAL])): str,
                vol.Required(CONF_DERIVATIVE, default=self.data.get(CONF_DERIVATIVE, OPTIONS_DEFAULTS[CONF_DERIVATIVE])): str
            })
        )

    async def async_step_manufacturer(self, _user_input: dict[str, Any] | None = None):
        if _user_input is not None:
            self.data.update(_user_input)
            return await self.async_step_finish()

        coordinator = await self.async_create_coordinator()
        await coordinator.async_setup()

        try:
            manufacturers = ManufacturerFactory.resolve_by_member_id(coordinator.member_id)
            default_manufacturer = manufacturers[0].name if len(manufacturers) > 0 else None
        finally:
            await coordinator.async_will_remove_from_hass()

        options = []
        for name, _info in MANUFACTURERS.items():
            manufacturer = ManufacturerFactory.resolve_by_name(name)
            options.append({"value": name, "label": manufacturer.name})

        return self.async_show_form(
            last_step=True,
            step_id="manufacturer",
            data_schema=vol.Schema({
                vol.Required(CONF_MANUFACTURER, default=default_manufacturer): selector.SelectSelector(
                    selector.SelectSelectorConfig(options=options)
                )
            })
        )

    async def async_step_finish(self, _user_input: dict[str, Any] | None = None):
        if self.config_entry is not None:
            return self.async_update_reload_and_abort(
                data=self.data,
                entry=self.config_entry,
                title=self.data[CONF_NAME],
                reason="reconfigure_successful",
            )

        return self.async_create_entry(
            title=self.data[CONF_NAME],
            data=self.data
        )

    async def async_create_coordinator(self) -> SatDataUpdateCoordinator:
        """Resolve the coordinator by using the factory according to the mode"""
        return SatDataUpdateCoordinatorFactory().resolve(
            hass=self.hass, data=self.data, mode=self.data[CONF_MODE], device=self.data[CONF_DEVICE]
        )

    def _create_mqtt_form(self, step_id: str, default_topic: str = None, default_device: str = None):
        """Create a common MQTT configuration form."""
        schema = {vol.Required(CONF_NAME, default=DEFAULT_NAME): str}

        if default_topic and not self.data.get(CONF_MQTT_TOPIC):
            schema[vol.Required(CONF_MQTT_TOPIC, default=default_topic)] = str

        if default_device and not self.data.get(CONF_DEVICE):
            schema[vol.Required(CONF_DEVICE, default=default_device)] = str

        return self.async_show_form(
            step_id=step_id,
            last_step=False,
            data_schema=vol.Schema(schema),
        )

    def _enable_overshoot_protection(self, overshoot_protection_value: float):
        """Store the value and enable overshoot protection."""
        self.data[CONF_OVERSHOOT_PROTECTION] = True
        self.data[CONF_MINIMUM_SETPOINT] = overshoot_protection_value


class SatOptionsFlowHandler(config_entries.OptionsFlow):
    """Config flow options handler."""

    def __init__(self, config_entry: ConfigEntry):
        self._config_entry = config_entry
        self._options = dict(config_entry.options)

    async def async_step_init(self, _user_input: dict[str, Any] | None = None):
        menu_options = ["general", "presets", "system_configuration"]

        if self.show_advanced_options:
            menu_options.append("advanced")

        return self.async_show_menu(
            step_id="init",
            menu_options=menu_options
        )

    async def async_step_general(self, _user_input: dict[str, Any] | None = None):
        if _user_input is not None:
            return await self.update_options(_user_input)

        schema = {}
        options = await self.get_options()

        default_maximum_setpoint = calculate_default_maximum_setpoint(self._config_entry.data.get(CONF_HEATING_SYSTEM))
        maximum_setpoint = float(options.get(CONF_MAXIMUM_SETPOINT, default_maximum_setpoint))

        schema[vol.Required(CONF_HEATING_CURVE_VERSION, default=str(options[CONF_HEATING_CURVE_VERSION]))] = selector.SelectSelector(
            selector.SelectSelectorConfig(mode=SelectSelectorMode.DROPDOWN, options=[
                selector.SelectOptionDict(value="2", label="Quantum Curve"),
                selector.SelectOptionDict(value="3", label="Precision Curve"),
            ])
        )

        schema[vol.Required(CONF_PID_CONTROLLER_VERSION, default=str(options[CONF_PID_CONTROLLER_VERSION]))] = selector.SelectSelector(
            selector.SelectSelectorConfig(mode=SelectSelectorMode.DROPDOWN, options=[
                selector.SelectOptionDict(value="1", label="Classic Controller"),
                selector.SelectOptionDict(value="2", label="Improved Controller"),
                selector.SelectOptionDict(value="3", label="Adaptive Controller")
            ])
        )

        if options[CONF_DYNAMIC_MINIMUM_SETPOINT]:
            schema[vol.Required(CONF_DYNAMIC_MINIMUM_SETPOINT_VERSION, default=str(options[CONF_DYNAMIC_MINIMUM_SETPOINT_VERSION]))] = selector.SelectSelector(
                selector.SelectSelectorConfig(mode=SelectSelectorMode.DROPDOWN, options=[
                    selector.SelectOptionDict(value="1", label="Return Temperature"),
                    selector.SelectOptionDict(value="2", label="Boiler Temperature"),
                ])
            )

        if len(self._config_entry.data.get(CONF_SECONDARY_CLIMATES, [])) > 0:
            schema[vol.Required(CONF_HEATING_MODE, default=str(options[CONF_HEATING_MODE]))] = selector.SelectSelector(
                selector.SelectSelectorConfig(mode=SelectSelectorMode.DROPDOWN, options=[
                    selector.SelectOptionDict(value=HEATING_MODE_COMFORT, label="Comfort"),
                    selector.SelectOptionDict(value=HEATING_MODE_ECO, label="Eco"),
                ])
            )

        schema[vol.Required(CONF_MAXIMUM_SETPOINT, default=maximum_setpoint)] = selector.NumberSelector(
            selector.NumberSelectorConfig(min=10, max=100, step=1, unit_of_measurement="°C")
        )

        schema[vol.Required(CONF_HEATING_CURVE_COEFFICIENT, default=options[CONF_HEATING_CURVE_COEFFICIENT])] = selector.NumberSelector(
            selector.NumberSelectorConfig(min=0.1, max=12, step=0.1)
        )

        if options[CONF_AUTOMATIC_GAINS]:
            if int(options[CONF_PID_CONTROLLER_VERSION]) < 3:
                schema[vol.Required(CONF_AUTOMATIC_GAINS_VALUE, default=options[CONF_AUTOMATIC_GAINS_VALUE])] = selector.NumberSelector(
                    selector.NumberSelectorConfig(min=1, max=5, step=0.1)
                )
                schema[vol.Required(CONF_DERIVATIVE_TIME_WEIGHT, default=options[CONF_DERIVATIVE_TIME_WEIGHT])] = selector.NumberSelector(
                    selector.NumberSelectorConfig(min=1, max=6, step=0.1)
                )
        else:
            schema[vol.Required(CONF_PROPORTIONAL, default=options[CONF_PROPORTIONAL])] = str
            schema[vol.Required(CONF_INTEGRAL, default=options[CONF_INTEGRAL])] = str
            schema[vol.Required(CONF_DERIVATIVE, default=options[CONF_DERIVATIVE])] = str

        if options[CONF_DYNAMIC_MINIMUM_SETPOINT]:
            schema[vol.Required(CONF_MINIMUM_SETPOINT_ADJUSTMENT_FACTOR, default=options[CONF_MINIMUM_SETPOINT_ADJUSTMENT_FACTOR])] = selector.NumberSelector(
                selector.NumberSelectorConfig(min=0.1, max=0.5, step=0.1)
            )

        if not options[CONF_AUTOMATIC_DUTY_CYCLE]:
            schema[vol.Required(CONF_DUTY_CYCLE, default=options[CONF_DUTY_CYCLE])] = selector.TimeSelector()

        entities = entity_registry.async_get(self.hass)
        device_name = self._config_entry.data.get(CONF_NAME)
        window_id = entities.async_get_entity_id(BINARY_SENSOR_DOMAIN, DOMAIN, f"{device_name.lower()}-window-sensor")

        schema[vol.Optional(CONF_WINDOW_SENSORS, default=options[CONF_WINDOW_SENSORS])] = selector.EntitySelector(
            selector.EntitySelectorConfig(
                multiple=True,
                domain=BINARY_SENSOR_DOMAIN,
                exclude_entities=[window_id] if window_id else [],
                device_class=[BinarySensorDeviceClass.DOOR, BinarySensorDeviceClass.WINDOW, BinarySensorDeviceClass.GARAGE_DOOR]
            )
        )

        return self.async_show_form(step_id="general", data_schema=vol.Schema(schema))

    async def async_step_presets(self, _user_input: dict[str, Any] | None = None):
        if _user_input is not None:
            return await self.update_options(_user_input)

        options = await self.get_options()
        return self.async_show_form(
            step_id="presets",
            data_schema=vol.Schema({
                vol.Required(CONF_ACTIVITY_TEMPERATURE, default=options[CONF_ACTIVITY_TEMPERATURE]): selector.NumberSelector(
                    selector.NumberSelectorConfig(min=5, max=35, step=0.5, unit_of_measurement="°C")
                ),
                vol.Required(CONF_AWAY_TEMPERATURE, default=options[CONF_AWAY_TEMPERATURE]): selector.NumberSelector(
                    selector.NumberSelectorConfig(min=5, max=35, step=0.5, unit_of_measurement="°C")
                ),
                vol.Required(CONF_SLEEP_TEMPERATURE, default=options[CONF_SLEEP_TEMPERATURE]): selector.NumberSelector(
                    selector.NumberSelectorConfig(min=5, max=35, step=0.5, unit_of_measurement="°C")
                ),
                vol.Required(CONF_HOME_TEMPERATURE, default=options[CONF_HOME_TEMPERATURE]): selector.NumberSelector(
                    selector.NumberSelectorConfig(min=5, max=35, step=0.5, unit_of_measurement="°C")
                ),
                vol.Required(CONF_COMFORT_TEMPERATURE, default=options[CONF_COMFORT_TEMPERATURE]): selector.NumberSelector(
                    selector.NumberSelectorConfig(min=5, max=35, step=0.5, unit_of_measurement="°C")
                ),
                vol.Required(CONF_SYNC_WITH_THERMOSTAT, default=options[CONF_SYNC_WITH_THERMOSTAT]): bool,
                vol.Required(CONF_SYNC_CLIMATES_WITH_PRESET, default=options[CONF_SYNC_CLIMATES_WITH_PRESET]): bool,
            })
        )

    async def async_step_system_configuration(self, _user_input: dict[str, Any] | None = None):
        if _user_input is not None:
            return await self.update_options(_user_input)

        options = await self.get_options()

        schema = {
            vol.Required(CONF_AUTOMATIC_DUTY_CYCLE, default=options[CONF_AUTOMATIC_DUTY_CYCLE]): bool,
            vol.Required(CONF_SYNC_CLIMATES_WITH_MODE, default=options[CONF_SYNC_CLIMATES_WITH_MODE]): bool,
        }

        if options.get(CONF_HEATING_SYSTEM) == HEATING_SYSTEM_HEAT_PUMP:
            schema[vol.Required(CONF_CYCLES_PER_HOUR, default=str(options[CONF_CYCLES_PER_HOUR]))] = selector.SelectSelector(
                selector.SelectSelectorConfig(mode=SelectSelectorMode.DROPDOWN, options=[
                    selector.SelectOptionDict(value="2", label="Normal (2x per hour)"),
                    selector.SelectOptionDict(value="3", label="High (3x per hour)"),
                ])
            )

        if options.get(CONF_HEATING_SYSTEM) == HEATING_SYSTEM_RADIATORS:
            schema[vol.Required(CONF_CYCLES_PER_HOUR, default=str(options[CONF_CYCLES_PER_HOUR]))] = selector.SelectSelector(
                selector.SelectSelectorConfig(mode=SelectSelectorMode.DROPDOWN, options=[
                    selector.SelectOptionDict(value="3", label="Normal (3x per hour)"),
                    selector.SelectOptionDict(value="4", label="High (4x per hour)"),
                ])
            )

        schema[vol.Required(CONF_SENSOR_MAX_VALUE_AGE, default=options[CONF_SENSOR_MAX_VALUE_AGE])] = selector.TimeSelector()
        schema[vol.Required(CONF_WINDOW_MINIMUM_OPEN_TIME, default=options[CONF_WINDOW_MINIMUM_OPEN_TIME])] = selector.TimeSelector()

        return self.async_show_form(
            step_id="system_configuration",
            data_schema=vol.Schema(schema)
        )

    async def async_step_advanced(self, _user_input: dict[str, Any] | None = None):
        if _user_input is not None:
            return await self.update_options(_user_input)

        options = await self.get_options()

        schema = {
            vol.Required(CONF_SIMULATION, default=options[CONF_SIMULATION]): bool,
            vol.Required(CONF_THERMAL_COMFORT, default=options[CONF_THERMAL_COMFORT]): bool,
            vol.Required(CONF_ERROR_MONITORING, default=options[CONF_ERROR_MONITORING]): bool,
            vol.Required(CONF_DYNAMIC_MINIMUM_SETPOINT, default=options[CONF_DYNAMIC_MINIMUM_SETPOINT]): bool,
        }

        if self._config_entry.data.get(CONF_MODE) in [MODE_MQTT_OPENTHERM, MODE_SERIAL, MODE_SIMULATOR]:
            schema[vol.Required(CONF_FORCE_PULSE_WIDTH_MODULATION, default=options[CONF_FORCE_PULSE_WIDTH_MODULATION])] = bool

            schema[vol.Required(CONF_MINIMUM_CONSUMPTION, default=options[CONF_MINIMUM_CONSUMPTION])] = selector.NumberSelector(
                selector.NumberSelectorConfig(min=0, max=8, step=0.1)
            )

            schema[vol.Required(CONF_MAXIMUM_CONSUMPTION, default=options[CONF_MAXIMUM_CONSUMPTION])] = selector.NumberSelector(
                selector.NumberSelectorConfig(min=0, max=8, step=0.1)
            )

        schema[vol.Required(CONF_CLIMATE_VALVE_OFFSET, default=options[CONF_CLIMATE_VALVE_OFFSET])] = selector.NumberSelector(
            selector.NumberSelectorConfig(min=-1, max=1, step=0.1)
        )

        schema[vol.Required(CONF_TARGET_TEMPERATURE_STEP, default=options[CONF_TARGET_TEMPERATURE_STEP])] = selector.NumberSelector(
            selector.NumberSelectorConfig(min=0.1, max=1, step=0.05)
        )

        schema[vol.Required(CONF_MAXIMUM_RELATIVE_MODULATION, default=options[CONF_MAXIMUM_RELATIVE_MODULATION])] = selector.NumberSelector(
            selector.NumberSelectorConfig(min=0, max=100, step=1)
        )

        schema[vol.Required(CONF_SAMPLE_TIME, default=options[CONF_SAMPLE_TIME])] = selector.TimeSelector()

        return self.async_show_form(
            step_id="advanced",
            data_schema=vol.Schema(schema)
        )

    async def update_options(self, _user_input):
        self._options.update(_user_input)
        return self.async_create_entry(title=self._config_entry.data[CONF_NAME], data=self._options)

    async def get_options(self):
        options = OPTIONS_DEFAULTS.copy()
        options.update(self._options)

        return options<|MERGE_RESOLUTION|>--- conflicted
+++ resolved
@@ -25,11 +25,8 @@
 from . import SatDataUpdateCoordinatorFactory
 from .const import *
 from .coordinator import SatDataUpdateCoordinator
-<<<<<<< HEAD
+from .manufacturer import ManufacturerFactory, MANUFACTURERS
 from .helpers import calculate_default_maximum_setpoint, snake_case
-=======
-from .manufacturer import ManufacturerFactory, MANUFACTURERS
->>>>>>> 95cfc3b3
 from .overshoot_protection import OvershootProtection
 from .validators import valid_serial_device
 
@@ -117,6 +114,7 @@
 
     async def async_step_mosquitto(self, _user_input: dict[str, Any] | None = None):
         """Entry step to select the MQTT mode and branch to specific setup."""
+
         if _user_input is not None:
             self.errors = {}
             self.data.update(_user_input)
