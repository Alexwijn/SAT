from __future__ import annotations

import logging
from abc import abstractmethod
from enum import Enum
from time import monotonic
from typing import TYPE_CHECKING, Mapping, Any, Optional

from homeassistant.const import STATE_UNAVAILABLE, STATE_UNKNOWN
from homeassistant.core import HomeAssistant
from homeassistant.helpers.update_coordinator import DataUpdateCoordinator

from .boiler import BoilerTemperatureTracker
from .const import *
from .helpers import calculate_default_maximum_setpoint, seconds_since
from .manufacturer import ManufacturerFactory, Manufacturer

if TYPE_CHECKING:
    from .climate import SatClimate

_LOGGER: logging.Logger = logging.getLogger(__name__)


class DeviceState(str, Enum):
    ON = "on"
    OFF = "off"


class DeviceStatus(str, Enum):
    HOT_WATER = "hot_water"
    PREHEATING = "preheating"
    HEATING_UP = "heating_up"
    AT_SETPOINT = "at_setpoint"
    COOLING_DOWN = "cooling_down"
    PUMP_STARTING = "pump_starting"
    WAITING_FOR_FLAME = "waiting for flame"
    OVERSHOOT_HANDLING = "overshoot_handling"

    UNKNOWN = "unknown"
    INITIALIZING = "initializing"


class SatDataUpdateCoordinatorFactory:
    @staticmethod
    def resolve(hass: HomeAssistant, mode: str, device: str, data: Mapping[str, Any], options: Mapping[str, Any] | None = None) -> SatDataUpdateCoordinator:
        if mode == MODE_FAKE:
            from .fake import SatFakeCoordinator
            return SatFakeCoordinator(hass=hass, data=data, options=options)

        if mode == MODE_SIMULATOR:
            from .simulator import SatSimulatorCoordinator
            return SatSimulatorCoordinator(hass=hass, data=data, options=options)

        if mode == MODE_SWITCH:
            from .switch import SatSwitchCoordinator
            return SatSwitchCoordinator(hass=hass, entity_id=device, data=data, options=options)

        if mode == MODE_ESPHOME:
            from .esphome import SatEspHomeCoordinator
            return SatEspHomeCoordinator(hass=hass, device_id=device, data=data, options=options)

        if mode == MODE_MQTT_EMS:
            from .mqtt.ems import SatEmsMqttCoordinator
            return SatEmsMqttCoordinator(hass=hass, device_id=device, data=data, options=options)

        if mode == MODE_MQTT_OPENTHERM:
            from .mqtt.opentherm import SatOpenThermMqttCoordinator
            return SatOpenThermMqttCoordinator(hass=hass, device_id=device, data=data, options=options)

        if mode == MODE_SERIAL:
            from .serial import SatSerialCoordinator
            return SatSerialCoordinator(hass=hass, port=device, data=data, options=options)

        raise Exception(f'Invalid mode[{mode}]')


class SatDataUpdateCoordinator(DataUpdateCoordinator):
    def __init__(self, hass: HomeAssistant, data: Mapping[str, Any], options: Mapping[str, Any] | None = None) -> None:
        """Initialize."""
        self._boiler_temperatures = []

        self._flame_on_since = None
        self._heater_on_since = None

        self._data = data
        self._manufacturer = None
        self._options = options or {}
        self._simulation = bool(self._options.get(CONF_SIMULATION))
        self._boiler_temperature_tracker = BoilerTemperatureTracker()
        self._heating_system = str(data.get(CONF_HEATING_SYSTEM, HEATING_SYSTEM_UNKNOWN))

        super().__init__(hass, _LOGGER, name=DOMAIN)

    @property
    @abstractmethod
    def device_id(self) -> str:
        pass

    @property
    @abstractmethod
    def device_type(self) -> str:
        pass

    @property
    def device_status(self):
        """Return the current status of the device."""
        if self.boiler_temperature is None:
            return DeviceStatus.INITIALIZING

        if self.hot_water_active:
            return DeviceStatus.HOT_WATER

        if self.setpoint is None or self.setpoint <= MINIMUM_SETPOINT:
            return DeviceStatus.COOLING_DOWN

        if self.device_active:
            if (
                    self.boiler_temperature_cold is not None
                    and self.boiler_temperature_cold > self.boiler_temperature
                    and self.boiler_temperature_derivative < 0
            ):
                return DeviceStatus.PUMP_STARTING

        if self.setpoint > self.boiler_temperature:
            if not self.flame_active:
                return DeviceStatus.WAITING_FOR_FLAME

            if self.flame_active:
                if (
                        seconds_since(self._flame_on_since) <= 6
                        or (self.boiler_temperature_cold is not None and self.boiler_temperature_cold > self.boiler_temperature)
                ):
                    return DeviceStatus.PREHEATING

                if self._boiler_temperature_tracker.active:
                    return DeviceStatus.HEATING_UP

                return DeviceStatus.OVERSHOOT_HANDLING

        if self.setpoint == self.boiler_temperature:
            return DeviceStatus.AT_SETPOINT

        if self.setpoint < self.boiler_temperature:
            return DeviceStatus.COOLING_DOWN

        return DeviceStatus.UNKNOWN

    @property
    def manufacturer(self) -> Manufacturer | None:
        if self.member_id is None:
            return None

        if self._manufacturer is None:
            self._manufacturer = ManufacturerFactory().resolve(self.member_id)

        return self._manufacturer

    @property
    @abstractmethod
    def setpoint(self) -> float | None:
        pass

    @property
    @abstractmethod
    def device_active(self) -> bool:
        pass

    @property
    @abstractmethod
    def member_id(self) -> int | None:
        pass

    @property
    def flame_active(self) -> bool:
        return self.device_active

    @property
    def flame_on_since(self) -> float | None:
        return self._flame_on_since

    @property
    def heater_on_since(self) -> float | None:
        return self._heater_on_since

    @property
    def hot_water_active(self) -> bool:
        return False

    @property
    def hot_water_setpoint(self) -> float | None:
        return None

    @property
    def boiler_temperature(self) -> float | None:
        return None

    @property
    def return_temperature(self) -> float | None:
        return None

    @property
<<<<<<< HEAD
    def boiler_temperature_filtered(self) -> float:
=======
    def filtered_boiler_temperature(self) -> float | None:
>>>>>>> 99c880f1
        # Not able to use if we do not have at least two values
        if len(self._boiler_temperatures) < 2:
            return self.boiler_temperature

        # Some noise filtering on the boiler temperature
        difference_boiler_temperature_sum = sum(
            abs(j[1] - i[1]) for i, j in zip(self._boiler_temperatures, self._boiler_temperatures[1:])
        )

        # Average it and return it
        return round(difference_boiler_temperature_sum / (len(self._boiler_temperatures) - 1), 2)

    @property
    def boiler_temperature_derivative(self) -> float | None:
        if len(self._boiler_temperatures) <= 1:
            return None

        first_time, first_temperature = self._boiler_temperatures[-2]
        last_time, last_temperature = self._boiler_temperatures[-1]

        time_delta = last_time - first_time
        if time_delta <= 0:
            return None

        return round((last_temperature - first_temperature) / time_delta, 2)

    @property
    def boiler_temperature_cold(self) -> float | None:
        for timestamp, temperature in reversed(self._boiler_temperatures):
            if self._heater_on_since is not None and timestamp > self._heater_on_since:
                continue

            if self._flame_on_since is not None and timestamp > self._flame_on_since:
                continue

            return temperature

        return None

    @property
    def boiler_temperature_tracking(self) -> bool:
        return self._boiler_temperature_tracker.active

    @property
    def minimum_hot_water_setpoint(self) -> float:
        return 30

    @property
    def maximum_hot_water_setpoint(self) -> float:
        return 60

    @property
    def relative_modulation_value(self) -> float | None:
        return None

    @property
    def boiler_capacity(self) -> float | None:
        return None

    @property
    def minimum_boiler_capacity(self) -> float | None:
        if (minimum_relative_modulation_value := self.minimum_relative_modulation_value) is None:
            return None

        if (boiler_capacity := self.boiler_capacity) is None:
            return None

        if boiler_capacity == 0:
            return 0

        return boiler_capacity * (minimum_relative_modulation_value / 100)

    @property
    def boiler_power(self) -> float | None:
        if (boiler_capacity := self.boiler_capacity) is None:
            return None

        if (minimum_boiler_capacity := self.minimum_boiler_capacity) is None:
            return None

        if (relative_modulation_value := self.relative_modulation_value) is None:
            return None

        if self.flame_active is False:
            return 0

        return minimum_boiler_capacity + ((boiler_capacity - minimum_boiler_capacity) * (relative_modulation_value / 100))

    @property
    def minimum_relative_modulation_value(self) -> float | None:
        return None

    @property
    def maximum_relative_modulation_value(self) -> float | None:
        return None

    @property
    def maximum_setpoint(self) -> float:
        """Return the maximum setpoint temperature that the device can support."""
        default_maximum_setpoint = calculate_default_maximum_setpoint(self._heating_system)
        return float(self._options.get(CONF_MAXIMUM_SETPOINT, default_maximum_setpoint))

    @property
    def minimum_setpoint(self) -> float:
        """Return the minimum setpoint temperature before the device starts to overshoot."""
        return float(self._data.get(CONF_MINIMUM_SETPOINT))

    @property
    def supports_setpoint_management(self):
        """Returns whether the device supports setting a boiler setpoint.

        This property is used to determine whether the coordinator can send a setpoint to the device.
        If a device doesn't support setpoint management, the coordinator won't be able to control the temperature.
        """
        return False

    @property
    def supports_hot_water_setpoint_management(self):
        """Returns whether the device supports setting a hot water setpoint.

        This property is used to determine whether the coordinator can send a setpoint to the device.
        If a device doesn't support setpoint management, the coordinator won't be able to control the temperature.
        """
        return False

    @property
    def supports_relative_modulation_management(self):
        """Returns whether the device supports setting a relative modulation value.

        This property is used to determine whether the coordinator can send a relative modulation value to the device.
        If a device doesn't support relative modulation management, the coordinator won't be able to control the value.
        """
        return False

    @property
    def supports_maximum_setpoint_management(self):
        """Returns whether the device supports setting a maximum setpoint.

        This property is used to determine whether the coordinator can send a maximum setpoint to the device.
        If a device doesn't support maximum setpoint management, the coordinator won't be able to control the value.
        """
        return False

    async def async_setup(self) -> None:
        """Perform setup when the integration is about to be added to Home Assistant."""
        pass

    async def async_added_to_hass(self) -> None:
        """Perform setup when the integration is added to Home Assistant."""
        await self.async_set_control_max_setpoint(self.maximum_setpoint)

    async def async_will_remove_from_hass(self) -> None:
        """Run when an entity is removed from hass."""
        pass

    async def async_control_heating_loop(self, climate: SatClimate = None, _time=None) -> None:
        """Control the heating loop for the device."""
        # Update Flame State
        if not self.flame_active:
            self._flame_on_since = None
        elif self._flame_on_since is None:
            self._flame_on_since = monotonic()

        # Handle the temperature tracker
        if self.setpoint is not None and self.boiler_temperature_derivative is not None and self.device_status is not DeviceStatus.HOT_WATER:
            self._boiler_temperature_tracker.update(
                flame_active=self.flame_active,
                setpoint=round(self.setpoint, 0),
                boiler_temperature=round(self.boiler_temperature, 0),
                boiler_temperature_derivative=self.boiler_temperature_derivative
            )

        # Append current boiler temperature if valid and unique
        if self.boiler_temperature is not None:
            current_time = monotonic()
            if not self._boiler_temperatures or self._boiler_temperatures[-1][0] != current_time:
                self._boiler_temperatures.append((current_time, self.boiler_temperature))

        # Remove old temperature records beyond the allowed age
        self._boiler_temperatures = [
            (timestamp, temperature)
            for timestamp, temperature in self._boiler_temperatures
            if seconds_since(timestamp) <= MAX_BOILER_TEMPERATURE_AGE
        ]

    async def async_set_heater_state(self, state: DeviceState) -> None:
        """Set the state of the device heater."""
        self._heater_on_since = monotonic() if state == DeviceState.ON else None
        _LOGGER.info("Set central heater state %s", state)

    async def async_set_control_setpoint(self, value: float) -> None:
        """Control the boiler setpoint temperature for the device."""
        if self.supports_setpoint_management:
            _LOGGER.info("Set control boiler setpoint to %d°C", value)

    async def async_set_control_hot_water_setpoint(self, value: float) -> None:
        """Control the DHW setpoint temperature for the device."""
        if self.supports_hot_water_setpoint_management:
            _LOGGER.info("Set control hot water setpoint to %d°C", value)

    async def async_set_control_max_setpoint(self, value: float) -> None:
        """Control the maximum setpoint temperature for the device."""
        if self.supports_maximum_setpoint_management:
            _LOGGER.info("Set maximum setpoint to %d°C", value)

    async def async_set_control_max_relative_modulation(self, value: int) -> None:
        """Control the maximum relative modulation for the device."""
        if self.supports_relative_modulation_management:
            _LOGGER.info("Set maximum relative modulation to %d%%", value)

    async def async_set_control_thermostat_setpoint(self, value: float) -> None:
        """Control the setpoint temperature for the thermostat."""
        pass


class SatEntityCoordinator(DataUpdateCoordinator):
    def get(self, domain: str, key: str) -> Optional[Any]:
        """Get the value for the given `key` from the boiler data.

        :param domain: Domain of where this value is located.
        :param key: Key of the value to retrieve from the boiler data.
        :return: Value for the given key from the boiler data, or None if the boiler data or the value are not available.
        """
        entity_id = self._get_entity_id(domain, key)
        if entity_id is None:
            return None

        state = self.hass.states.get(self._get_entity_id(domain, key))
        if state is None or state.state in (STATE_UNAVAILABLE, STATE_UNKNOWN):
            return None

        return state.state

    @abstractmethod
    def _get_entity_id(self, domain: str, key: str):
        pass<|MERGE_RESOLUTION|>--- conflicted
+++ resolved
@@ -199,11 +199,7 @@
         return None
 
     @property
-<<<<<<< HEAD
-    def boiler_temperature_filtered(self) -> float:
-=======
-    def filtered_boiler_temperature(self) -> float | None:
->>>>>>> 99c880f1
+    def boiler_temperature_filtered(self) -> float | None:
         # Not able to use if we do not have at least two values
         if len(self._boiler_temperatures) < 2:
             return self.boiler_temperature
