--- conflicted
+++ resolved
@@ -12,13 +12,8 @@
 
 from .boiler import BoilerTemperatureTracker
 from .const import *
-<<<<<<< HEAD
 from .helpers import calculate_default_maximum_setpoint, seconds_since
-from .manufacturer import ManufacturerFactory, Manufacturer
-=======
 from .manufacturer import Manufacturer, ManufacturerFactory
-from .util import calculate_default_maximum_setpoint
->>>>>>> 95cfc3b3
 
 if TYPE_CHECKING:
     from .climate import SatClimate
@@ -82,20 +77,11 @@
 class SatDataUpdateCoordinator(DataUpdateCoordinator):
     def __init__(self, hass: HomeAssistant, data: Mapping[str, Any], options: Mapping[str, Any] | None = None) -> None:
         """Initialize."""
-<<<<<<< HEAD
-        self._boiler_temperatures = []
+        self._boiler_temperatures: list[tuple[time, float]] = []
+        self._boiler_temperature_tracker = BoilerTemperatureTracker()
 
         self._flame_on_since = None
         self._heater_on_since = None
-
-        self._data = data
-        self._manufacturer = None
-        self._options = options or {}
-        self._simulation = bool(self._options.get(CONF_SIMULATION))
-        self._boiler_temperature_tracker = BoilerTemperatureTracker()
-        self._heating_system = str(data.get(CONF_HEATING_SYSTEM, HEATING_SYSTEM_UNKNOWN))
-=======
-        self._boiler_temperatures: list[tuple[datetime, float]] = []
 
         self._data: Mapping[str, Any] = data
         self._options: Mapping[str, Any] = options or {}
@@ -107,7 +93,6 @@
 
         if data.get(CONF_MANUFACTURER) is not None:
             self._manufacturer = ManufacturerFactory.resolve_by_name(data.get(CONF_MANUFACTURER))
->>>>>>> 95cfc3b3
 
         super().__init__(hass, _LOGGER, name=DOMAIN)
 
@@ -225,7 +210,6 @@
 
         # Average it and return it
         return round(difference_boiler_temperature_sum / (len(self._boiler_temperatures) - 1), 2)
-<<<<<<< HEAD
 
     @property
     def boiler_temperature_derivative(self) -> float | None:
@@ -257,8 +241,6 @@
     @property
     def boiler_temperature_tracking(self) -> bool:
         return self._boiler_temperature_tracker.active
-=======
->>>>>>> 95cfc3b3
 
     @property
     def minimum_hot_water_setpoint(self) -> float:
@@ -374,12 +356,16 @@
 
     async def async_control_heating_loop(self, climate: SatClimate = None, _time=None) -> None:
         """Control the heating loop for the device."""
-<<<<<<< HEAD
         # Update Flame State
         if not self.flame_active:
             self._flame_on_since = None
         elif self._flame_on_since is None:
             self._flame_on_since = monotonic()
+
+        # See if we can determine the manufacturer (deprecated)
+        if self._manufacturer is None and self.member_id is not None:
+            manufacturers = ManufacturerFactory.resolve_by_member_id(self.member_id)
+            self._manufacturer = manufacturers[0] if len(manufacturers) > 0 else None
 
         # Nothing further to do without the temperature
         if self.boiler_temperature is None:
@@ -406,22 +392,6 @@
             for timestamp, temperature in self._boiler_temperatures
             if seconds_since(timestamp) <= MAX_BOILER_TEMPERATURE_AGE
         ]
-=======
-        current_time = datetime.now()
-
-        # See if we can determine the manufacturer (deprecated)
-        if self._manufacturer is None and self.member_id is not None:
-            manufacturers = ManufacturerFactory.resolve_by_member_id(self.member_id)
-            self._manufacturer = manufacturers[0] if len(manufacturers) > 0 else None
-
-        # Make sure we have valid value
-        if self.boiler_temperature is not None:
-            self._boiler_temperatures.append((current_time, self.boiler_temperature))
-
-        # Clear up any values that are older than the specified age
-        while self._boiler_temperatures and current_time - self._boiler_temperatures[0][0] > timedelta(seconds=MAX_BOILER_TEMPERATURE_AGE):
-            self._boiler_temperatures.pop()
->>>>>>> 95cfc3b3
 
     async def async_set_heater_state(self, state: DeviceState) -> None:
         """Set the state of the device heater."""
